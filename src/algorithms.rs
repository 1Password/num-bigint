--- conflicted
+++ resolved
@@ -697,12 +697,7 @@
         let mut prod = b * &q0;
 
         while cmp_slice(&prod.data[..], &a.data[j..]) == Greater {
-<<<<<<< HEAD
             q0 -= 1u32;
-=======
-            let one: BigUint = One::one();
-            q0 -= one;
->>>>>>> 47d0846e
             prod -= b;
         }
 
