// Copyright 2013 The Rust Project Developers. See the COPYRIGHT
// file at the top-level directory of this distribution and at
// http://rust-lang.org/COPYRIGHT.
//
// Licensed under the Apache License, Version 2.0 <LICENSE-APACHE or
// http://www.apache.org/licenses/LICENSE-2.0> or the MIT license
// <LICENSE-MIT or http://opensource.org/licenses/MIT>, at your
// option. This file may not be copied, modified, or distributed
// except according to those terms.


//! Complex numbers.

use std::fmt;
use std::ops::{Add, Div, Mul, Neg, Sub};

use {Zero, One, Num, Float};

// FIXME #1284: handle complex NaN & infinity etc. This
// probably doesn't map to C's _Complex correctly.

/// A complex number in Cartesian form.
#[derive(PartialEq, Copy, Clone, Hash, Debug)]
#[cfg_attr(feature = "rustc-serialize", derive(RustcEncodable, RustcDecodable))]
pub struct Complex<T> {
    /// Real portion of the complex number
    pub re: T,
    /// Imaginary portion of the complex number
    pub im: T
}

pub type Complex32 = Complex<f32>;
pub type Complex64 = Complex<f64>;

impl<T: Clone + Num> Complex<T> {
    /// Create a new Complex
    #[inline]
    pub fn new(re: T, im: T) -> Complex<T> {
        Complex { re: re, im: im }
    }

    /// Returns the square of the norm (since `T` doesn't necessarily
    /// have a sqrt function), i.e. `re^2 + im^2`.
    #[inline]
    pub fn norm_sqr(&self) -> T {
        self.re.clone() * self.re.clone() + self.im.clone() * self.im.clone()
    }

    /// Multiplies `self` by the scalar `t`.
    #[inline]
    pub fn scale(&self, t: T) -> Complex<T> {
        Complex::new(self.re.clone() * t.clone(), self.im.clone() * t)
    }

    /// Divides `self` by the scalar `t`.
    #[inline]
    pub fn unscale(&self, t: T) -> Complex<T> {
        Complex::new(self.re.clone() / t.clone(), self.im.clone() / t)
    }
}

impl<T: Clone + Num + Neg<Output = T>> Complex<T> {
    /// Returns the complex conjugate. i.e. `re - i im`
    #[inline]
    pub fn conj(&self) -> Complex<T> {
        Complex::new(self.re.clone(), -self.im.clone())
    }

    /// Returns `1/self`
    #[inline]
    pub fn inv(&self) -> Complex<T> {
        let norm_sqr = self.norm_sqr();
        Complex::new(self.re.clone() / norm_sqr.clone(),
                     -self.im.clone() / norm_sqr)
    }
}

impl<T: Clone + Float> Complex<T> {
    /// Calculate |self|
    #[inline]
    pub fn norm(&self) -> T {
        self.re.clone().hypot(self.im.clone())
    }
<<<<<<< HEAD

    /// Computes e^(self), where e is the base of the natural logarithm.
    #[inline]
    pub fn exp(&self) -> Complex<T> {
        // formula: e^(a + bi) = e^a * (cos(b) + isin(b))
        let exp = self.re.exp();
        Complex::new(exp * self.im.cos(), exp * self.im.sin())
    }

    /// Computes the sine of self.
    #[inline]
    pub fn sin(&self) -> Complex<T> {
        // formula: sin(z) = (e^(iz) - e^(-iz)) / 2i
        //let one = One::one();
        let i = Complex::new(Zero::zero(), One::one());
        let two_i = i + i;
        let e_iz = (self*i).exp();
        let e_neg_iz = e_iz.inv();
        (e_iz - e_neg_iz) / two_i
    }

    /// Computes the cosine of self.
    #[inline]
    pub fn cos(&self) -> Complex<T> {
        // formula: cos(z) = (e^(iz) + e^(-iz)) / 2
        let i = Complex::new(Zero::zero(), One::one());
        let two = Complex::one() + Complex::one();
        let e_iz = (self*i).exp();
        let e_neg_iz = e_iz.inv();
        (e_iz + e_neg_iz) / two
    }

    /// Computes the tangent of self.
    #[inline]
    pub fn tan(&self) -> Complex<T> {
        // formula: tan(z) = i (e^(-iz) - e^(iz)) / (e^(-iz) + e^(iz))
        let i = Complex::new(Zero::zero(), One::one());
        let e_iz = (self*i).exp();
        let e_neg_iz = e_iz.inv();
        i * (e_neg_iz - e_iz) / (e_neg_iz + e_iz)
    }

    /// Computes the hyperbolic sine of self.
    #[inline]
    pub fn sinh(&self) -> Complex<T> {
        // formula: sinh(z) = (e^(z) - e^(-z)) / 2
        let two = Complex::one() + Complex::one();
        let e_z = self.exp();
        let e_neg_z = e_z.inv();
        (e_z - e_neg_z) / two
    }

    /// Computes the hyperbolic cosine of self.
    #[inline]
    pub fn cosh(&self) -> Complex<T> {
        // formula: sinh(z) = (e^(z) + e^(-z)) / 2
        let two = Complex::one() + Complex::one();
        let e_z = self.exp();
        let e_neg_z = e_z.inv();
        (e_z + e_neg_z) / two
    }

    /// Computes the hyperbolic tangent of self.
    #[inline]
    pub fn tanh(&self) -> Complex<T> {
        // formula: tanh(z) = (e^(z) - e^(-z)) / (e^(z) + e^(-z))
        let e_z = self.exp();
        let e_neg_z = e_z.inv();
        (e_z - e_neg_z) / (e_z + e_neg_z)
    }
}

impl<T: Clone + Float + Num> Complex<T> {
=======
>>>>>>> fde6c479
    /// Calculate the principal Arg of self.
    #[inline]
    pub fn arg(&self) -> T {
        self.im.clone().atan2(self.re.clone())
    }
    /// Convert to polar form (r, theta), such that `self = r * exp(i
    /// * theta)`
    #[inline]
    pub fn to_polar(&self) -> (T, T) {
        (self.norm(), self.arg())
    }
    /// Convert a polar representation into a complex number.
    #[inline]
    pub fn from_polar(r: &T, theta: &T) -> Complex<T> {
        Complex::new(*r * theta.cos(), *r * theta.sin())
    }
}

macro_rules! forward_val_val_binop {
    (impl $imp:ident, $method:ident) => {
        impl<T: Clone + Num> $imp<Complex<T>> for Complex<T> {
            type Output = Complex<T>;

            #[inline]
            fn $method(self, other: Complex<T>) -> Complex<T> {
                (&self).$method(&other)
            }
        }
    }
}

macro_rules! forward_ref_val_binop {
    (impl $imp:ident, $method:ident) => {
        impl<'a, T: Clone + Num> $imp<Complex<T>> for &'a Complex<T> {
            type Output = Complex<T>;

            #[inline]
            fn $method(self, other: Complex<T>) -> Complex<T> {
                self.$method(&other)
            }
        }
    }
}

macro_rules! forward_val_ref_binop {
    (impl $imp:ident, $method:ident) => {
        impl<'a, T: Clone + Num> $imp<&'a Complex<T>> for Complex<T> {
            type Output = Complex<T>;

            #[inline]
            fn $method(self, other: &Complex<T>) -> Complex<T> {
                (&self).$method(other)
            }
        }
    }
}

macro_rules! forward_all_binop {
    (impl $imp:ident, $method:ident) => {
        forward_val_val_binop!(impl $imp, $method);
        forward_ref_val_binop!(impl $imp, $method);
        forward_val_ref_binop!(impl $imp, $method);
    };
}

/* arithmetic */
forward_all_binop!(impl Add, add);

// (a + i b) + (c + i d) == (a + c) + i (b + d)
impl<'a, 'b, T: Clone + Num> Add<&'b Complex<T>> for &'a Complex<T> {
    type Output = Complex<T>;

    #[inline]
    fn add(self, other: &Complex<T>) -> Complex<T> {
        Complex::new(self.re.clone() + other.re.clone(),
                     self.im.clone() + other.im.clone())
    }
}

forward_all_binop!(impl Sub, sub);

// (a + i b) - (c + i d) == (a - c) + i (b - d)
impl<'a, 'b, T: Clone + Num> Sub<&'b Complex<T>> for &'a Complex<T> {
    type Output = Complex<T>;

    #[inline]
    fn sub(self, other: &Complex<T>) -> Complex<T> {
        Complex::new(self.re.clone() - other.re.clone(),
                     self.im.clone() - other.im.clone())
    }
}

forward_all_binop!(impl Mul, mul);

// (a + i b) * (c + i d) == (a*c - b*d) + i (a*d + b*c)
impl<'a, 'b, T: Clone + Num> Mul<&'b Complex<T>> for &'a Complex<T> {
    type Output = Complex<T>;

    #[inline]
    fn mul(self, other: &Complex<T>) -> Complex<T> {
        Complex::new(self.re.clone() * other.re.clone() - self.im.clone() * other.im.clone(),
                     self.re.clone() * other.im.clone() + self.im.clone() * other.re.clone())
    }
}

forward_all_binop!(impl Div, div);

// (a + i b) / (c + i d) == [(a + i b) * (c - i d)] / (c*c + d*d)
//   == [(a*c + b*d) / (c*c + d*d)] + i [(b*c - a*d) / (c*c + d*d)]
impl<'a, 'b, T: Clone + Num> Div<&'b Complex<T>> for &'a Complex<T> {
    type Output = Complex<T>;

    #[inline]
    fn div(self, other: &Complex<T>) -> Complex<T> {
        let norm_sqr = other.norm_sqr();
        Complex::new((self.re.clone() * other.re.clone() + self.im.clone() * other.im.clone()) / norm_sqr.clone(),
                     (self.im.clone() * other.re.clone() - self.re.clone() * other.im.clone()) / norm_sqr)
    }
}

impl<T: Clone + Num + Neg<Output = T>> Neg for Complex<T> {
    type Output = Complex<T>;

    #[inline]
    fn neg(self) -> Complex<T> { -&self }
}

impl<'a, T: Clone + Num + Neg<Output = T>> Neg for &'a Complex<T> {
    type Output = Complex<T>;

    #[inline]
    fn neg(self) -> Complex<T> {
        Complex::new(-self.re.clone(), -self.im.clone())
    }
}

/* constants */
impl<T: Clone + Num> Zero for Complex<T> {
    #[inline]
    fn zero() -> Complex<T> {
        Complex::new(Zero::zero(), Zero::zero())
    }

    #[inline]
    fn is_zero(&self) -> bool {
        self.re.is_zero() && self.im.is_zero()
    }
}

impl<T: Clone + Num> One for Complex<T> {
    #[inline]
    fn one() -> Complex<T> {
        Complex::new(One::one(), Zero::zero())
    }
}

/* string conversions */
impl<T> fmt::Display for Complex<T> where
    T: fmt::Display + Num + PartialOrd + Clone
{
    fn fmt(&self, f: &mut fmt::Formatter) -> fmt::Result {
        if self.im < Zero::zero() {
            write!(f, "{}-{}i", self.re, T::zero() - self.im.clone())
        } else {
            write!(f, "{}+{}i", self.re, self.im)
        }
    }
}

#[cfg(test)]
mod test {
    #![allow(non_upper_case_globals)]

    use super::{Complex64, Complex};
    use std::f64;

    use {Zero, One, Float};

    pub const _0_0i : Complex64 = Complex { re: 0.0, im: 0.0 };
    pub const _1_0i : Complex64 = Complex { re: 1.0, im: 0.0 };
    pub const _1_1i : Complex64 = Complex { re: 1.0, im: 1.0 };
    pub const _0_1i : Complex64 = Complex { re: 0.0, im: 1.0 };
    pub const _neg1_1i : Complex64 = Complex { re: -1.0, im: 1.0 };
    pub const _05_05i : Complex64 = Complex { re: 0.5, im: 0.5 };
    pub const all_consts : [Complex64; 5] = [_0_0i, _1_0i, _1_1i, _neg1_1i, _05_05i];

    #[test]
    fn test_consts() {
        // check our constants are what Complex::new creates
        fn test(c : Complex64, r : f64, i: f64) {
            assert_eq!(c, Complex::new(r,i));
        }
        test(_0_0i, 0.0, 0.0);
        test(_1_0i, 1.0, 0.0);
        test(_1_1i, 1.0, 1.0);
        test(_neg1_1i, -1.0, 1.0);
        test(_05_05i, 0.5, 0.5);

        assert_eq!(_0_0i, Zero::zero());
        assert_eq!(_1_0i, One::one());
    }

    #[test]
    #[cfg_attr(target_arch = "x86", ignore)]
    // FIXME #7158: (maybe?) currently failing on x86.
    fn test_norm() {
        fn test(c: Complex64, ns: f64) {
            assert_eq!(c.norm_sqr(), ns);
            assert_eq!(c.norm(), ns.sqrt())
        }
        test(_0_0i, 0.0);
        test(_1_0i, 1.0);
        test(_1_1i, 2.0);
        test(_neg1_1i, 2.0);
        test(_05_05i, 0.5);
    }

    #[test]
    fn test_scale_unscale() {
        assert_eq!(_05_05i.scale(2.0), _1_1i);
        assert_eq!(_1_1i.unscale(2.0), _05_05i);
        for &c in all_consts.iter() {
            assert_eq!(c.scale(2.0).unscale(2.0), c);
        }
    }

    #[test]
    fn test_conj() {
        for &c in all_consts.iter() {
            assert_eq!(c.conj(), Complex::new(c.re, -c.im));
            assert_eq!(c.conj().conj(), c);
        }
    }

    #[test]
    fn test_inv() {
        assert_eq!(_1_1i.inv(), _05_05i.conj());
        assert_eq!(_1_0i.inv(), _1_0i.inv());
    }

    #[test]
    #[should_panic]
    fn test_divide_by_zero_natural() {
        let n = Complex::new(2, 3);
        let d = Complex::new(0, 0);
        let _x = n / d;
    }

    #[test]
    #[should_panic]
    #[ignore]
    fn test_inv_zero() {
        // FIXME #5736: should this really fail, or just NaN?
        _0_0i.inv();
    }

    #[test]
    fn test_arg() {
        fn test(c: Complex64, arg: f64) {
            assert!((c.arg() - arg).abs() < 1.0e-6)
        }
        test(_1_0i, 0.0);
        test(_1_1i, 0.25 * f64::consts::PI);
        test(_neg1_1i, 0.75 * f64::consts::PI);
        test(_05_05i, 0.25 * f64::consts::PI);
    }

    #[test]
    fn test_polar_conv() {
        fn test(c: Complex64) {
            let (r, theta) = c.to_polar();
            assert!((c - Complex::from_polar(&r, &theta)).norm() < 1e-6);
        }
        for &c in all_consts.iter() { test(c); }
    }

    fn very_close(a: Complex64, b: Complex64) -> bool {
        // returns true if a and b are reasonably close
        (a-b).norm() < 1e-10
    }

    #[test]
    fn test_exp() {
        assert_eq!(_1_0i.exp(), Complex::new(f64::consts::E, 0.0));
        assert_eq!(_0_0i.exp(), _1_0i);
        assert_eq!(_0_1i.exp(), Complex::new(1.0.cos(), 1.0.sin()));
        assert!(very_close(_05_05i.exp()*_05_05i.exp(), _1_1i.exp()));
        assert!(very_close(Complex::new(0.0, -f64::consts::PI).exp(), _1_0i.scale(-1.0)));
        for &c in all_consts.iter() {
            assert!(very_close(c.exp(), (c + Complex::new(0.0, f64::consts::PI*2.0)).exp()));
        }
    }

    #[test]
    fn test_sin() {
        assert_eq!(_0_0i.sin(), _0_0i);
        assert!(very_close(_1_0i.scale(f64::consts::PI*2.0).sin(), _0_0i));
        assert_eq!(_0_1i.sin(), _0_1i.scale(1.0.sinh()));
        for &c in all_consts.iter() {
            assert!(very_close(c.conj().sin(), c.sin().conj()));
            assert!(very_close(c.scale(-1.0).sin(), c.sin().scale(-1.0)));
        }
    }

    #[test]
    fn test_cos() {
        assert_eq!(_0_0i.cos(), _1_0i);
        assert!(very_close(_1_0i.scale(f64::consts::PI*2.0).cos(), _1_0i));
        assert_eq!(_0_1i.cos(), _1_0i.scale(1.0.cosh()));
        for &c in all_consts.iter() {
            assert!(very_close(c.conj().cos(), c.cos().conj()));
            assert!(very_close(c.scale(-1.0).cos(), c.cos()));
        }
    }

    #[test]
    fn test_tan() {
        assert_eq!(_0_0i.tan(), _0_0i);
        assert!(very_close(_1_0i.scale(f64::consts::PI).tan(), _0_0i));
        for &c in all_consts.iter() {
            assert!(very_close(c.conj().tan(), c.tan().conj()));
            assert!(very_close(c.scale(-1.0).tan(), c.tan().scale(-1.0)));
            assert!(very_close(c.tan(), c.sin()/c.cos()));
        }
    }

    #[test]
    fn test_sinh() {
        assert_eq!(_0_0i.sinh(), _0_0i);
        assert_eq!(_1_0i.sinh(), _1_0i.scale((f64::consts::E - 1.0/f64::consts::E)/2.0));
        assert_eq!(_0_1i.sinh(), _0_1i.scale(1.0.sin()));
        for &c in all_consts.iter() {
            assert!(very_close(c.conj().sinh(), c.sinh().conj()));
            assert!(very_close(c.scale(-1.0).sinh(), c.sinh().scale(-1.0)));
        }
    }

    #[test]
    fn test_cosh() {
        assert_eq!(_0_0i.cosh(), _1_0i);
        assert_eq!(_1_0i.cosh(), _1_0i.scale((f64::consts::E + 1.0/f64::consts::E)/2.0));
        assert_eq!(_0_1i.cosh(), _1_0i.scale(1.0.cos()));
        for &c in all_consts.iter() {
            assert!(very_close(c.conj().cosh(), c.cosh().conj()));
            assert!(very_close(c.scale(-1.0).cosh(), c.cosh()));
        }
    }

    #[test]
    fn test_tanh() {
        assert_eq!(_0_0i.tanh(), _0_0i);
        assert!(very_close(_1_0i.tanh(), _1_0i.scale((f64::consts::E.powi(2) - 1.0)/(f64::consts::E.powi(2) + 1.0))));
        assert!(very_close(_0_1i.tanh(), _0_1i.scale(1.0.tan())));
        for &c in all_consts.iter() {
            assert!(very_close(c.conj().tanh(), c.conj().tanh()));
            assert!(very_close(c.scale(-1.0).tanh(), c.tanh().scale(-1.0)));
            assert!(very_close(c.tanh(), c.sinh()/c.cosh()));
        }
    }

    mod arith {
        use super::{_0_0i, _1_0i, _1_1i, _0_1i, _neg1_1i, _05_05i, all_consts};
        use Zero;

        #[test]
        fn test_add() {
            assert_eq!(_05_05i + _05_05i, _1_1i);
            assert_eq!(_0_1i + _1_0i, _1_1i);
            assert_eq!(_1_0i + _neg1_1i, _0_1i);

            for &c in all_consts.iter() {
                assert_eq!(_0_0i + c, c);
                assert_eq!(c + _0_0i, c);
            }
        }

        #[test]
        fn test_sub() {
            assert_eq!(_05_05i - _05_05i, _0_0i);
            assert_eq!(_0_1i - _1_0i, _neg1_1i);
            assert_eq!(_0_1i - _neg1_1i, _1_0i);

            for &c in all_consts.iter() {
                assert_eq!(c - _0_0i, c);
                assert_eq!(c - c, _0_0i);
            }
        }

        #[test]
        fn test_mul() {
            assert_eq!(_05_05i * _05_05i, _0_1i.unscale(2.0));
            assert_eq!(_1_1i * _0_1i, _neg1_1i);

            // i^2 & i^4
            assert_eq!(_0_1i * _0_1i, -_1_0i);
            assert_eq!(_0_1i * _0_1i * _0_1i * _0_1i, _1_0i);

            for &c in all_consts.iter() {
                assert_eq!(c * _1_0i, c);
                assert_eq!(_1_0i * c, c);
            }
        }
        #[test]
        fn test_div() {
            assert_eq!(_neg1_1i / _0_1i, _1_1i);
            for &c in all_consts.iter() {
                if c != Zero::zero() {
                    assert_eq!(c / c, _1_0i);
                }
            }
        }
        #[test]
        fn test_neg() {
            assert_eq!(-_1_0i + _0_1i, _neg1_1i);
            assert_eq!((-_0_1i) * _0_1i, _1_0i);
            for &c in all_consts.iter() {
                assert_eq!(-(-c), c);
            }
        }
    }

    #[test]
    fn test_to_string() {
        fn test(c : Complex64, s: String) {
            assert_eq!(c.to_string(), s);
        }
        test(_0_0i, "0+0i".to_string());
        test(_1_0i, "1+0i".to_string());
        test(_0_1i, "0+1i".to_string());
        test(_1_1i, "1+1i".to_string());
        test(_neg1_1i, "-1+1i".to_string());
        test(-_neg1_1i, "1-1i".to_string());
        test(_05_05i, "0.5+0.5i".to_string());
    }

    #[test]
    fn test_hash() {


        let a = Complex::new(0i32, 0i32);
        let b = Complex::new(1i32, 0i32);
        let c = Complex::new(0i32, 1i32);
        assert!(::hash(&a) != ::hash(&b));
        assert!(::hash(&b) != ::hash(&c));
        assert!(::hash(&c) != ::hash(&a));
    }
}<|MERGE_RESOLUTION|>--- conflicted
+++ resolved
@@ -81,7 +81,22 @@
     pub fn norm(&self) -> T {
         self.re.clone().hypot(self.im.clone())
     }
-<<<<<<< HEAD
+    /// Calculate the principal Arg of self.
+    #[inline]
+    pub fn arg(&self) -> T {
+        self.im.clone().atan2(self.re.clone())
+    }
+    /// Convert to polar form (r, theta), such that `self = r * exp(i
+    /// * theta)`
+    #[inline]
+    pub fn to_polar(&self) -> (T, T) {
+        (self.norm(), self.arg())
+    }
+    /// Convert a polar representation into a complex number.
+    #[inline]
+    pub fn from_polar(r: &T, theta: &T) -> Complex<T> {
+        Complex::new(*r * theta.cos(), *r * theta.sin())
+    }
 
     /// Computes e^(self), where e is the base of the natural logarithm.
     #[inline]
@@ -151,27 +166,6 @@
         let e_z = self.exp();
         let e_neg_z = e_z.inv();
         (e_z - e_neg_z) / (e_z + e_neg_z)
-    }
-}
-
-impl<T: Clone + Float + Num> Complex<T> {
-=======
->>>>>>> fde6c479
-    /// Calculate the principal Arg of self.
-    #[inline]
-    pub fn arg(&self) -> T {
-        self.im.clone().atan2(self.re.clone())
-    }
-    /// Convert to polar form (r, theta), such that `self = r * exp(i
-    /// * theta)`
-    #[inline]
-    pub fn to_polar(&self) -> (T, T) {
-        (self.norm(), self.arg())
-    }
-    /// Convert a polar representation into a complex number.
-    #[inline]
-    pub fn from_polar(r: &T, theta: &T) -> Complex<T> {
-        Complex::new(*r * theta.cos(), *r * theta.sin())
     }
 }
 
